--- conflicted
+++ resolved
@@ -82,11 +82,7 @@
     IntegrationTestEngine("bigquery", native_dataframe_type="bigframe", cloud=True),
     IntegrationTestEngine("databricks", native_dataframe_type="pyspark", cloud=True),
     IntegrationTestEngine("snowflake", native_dataframe_type="snowpark", cloud=True),
-<<<<<<< HEAD
-    IntegrationTestEngine("fabric", cloud=True)
-=======
     IntegrationTestEngine("fabric", cloud=True),
->>>>>>> 933a7652
 ]
 
 ENGINES_BY_NAME = {e.engine: e for e in ENGINES}
